--- conflicted
+++ resolved
@@ -59,7 +59,6 @@
     @pytest.mark.parametrize('nbl', [40])
     @pytest.mark.parametrize('preset', ['layers-isotropic'])
     @pytest.mark.parametrize('space_order', [4])
-<<<<<<< HEAD
     @pytest.mark.parametrize('kernel', ['OT2'])
     @pytest.mark.parametrize('shape', [(101, 101)])
     def test_gradient_equivalence(self, shape, kernel, space_order, preset, nbl, dtype,
@@ -86,25 +85,10 @@
         grad_v = Function(name='gradv', grid=model.grid)
         grad_uv = Function(name='graduv', grid=model.grid)
         v = TimeFunction(name='v', grid=model.grid, save=None, time_order=2,
-=======
-    @pytest.mark.parametrize('shape', [(101, 101)])
-    def test_gradient_equivalence(self, shape, space_order):
-        wave = setup(shape=shape, space_order=space_order, dtype=np.float64,
-                     spacing=(10, 10), nbl=40, tn=750)
-        rec, u, _ = wave.forward(save=True)
-
-        # Gradient symbol and wavefield symbols
-        grad_u = Function(name='gradu', grid=wave.model.grid)
-        grad_v = Function(name='gradv', grid=wave.model.grid)
-        grad_uv = Function(name='graduv', grid=wave.model.grid)
-
-        v = TimeFunction(name='v', grid=wave.model.grid, save=None, time_order=2,
->>>>>>> 73984c17
                          space_order=space_order)
         s = wave.model.grid.stepping_dim.spacing
         eqn = iso_stencil(v, wave.model, 'OT2', forward=False)
 
-<<<<<<< HEAD
         eqn_adj = iso_stencil(v, model, kernel, forward=False)
         receivers = rec.inject(field=v.backward, expr=rec * s**2 / m)
 
@@ -133,23 +117,6 @@
 
         assert(np.allclose(grad_u.data, grad_v.data, rtol=1e-3, atol=1e-3))
         assert(np.allclose(grad_u.data, grad_uv.data, rtol=1e-3, atol=1e-3))
-=======
-        guv = Eq(grad_v, grad_v - u * v.dt2)
-        guu = Eq(grad_u, grad_u - u.dt2 * v)
-        guuv = Eq(grad_uv, grad_uv + u.dt * v.dt)
-
-        # Add expression for receiver injection
-        receivers = rec.inject(field=v.backward, expr=rec * s**2 / wave.model.m)
-
-        # Substitute spacing terms to reduce flops
-        grad_op_v = Operator(eqn + receivers + [guv, guu, guuv],
-                             subs=wave.model.spacing_map, name='Gradient')
-
-        grad_op_v.apply(dt=wave.model.critical_dt)
-
-        assert(np.allclose(grad_u.data, grad_v.data, atol=1e-12, rtol=1e-12))
-        assert(np.allclose(grad_u.data, grad_uv.data, atol=1e-12, rtol=1e-12))
->>>>>>> 73984c17
 
     @pytest.mark.parametrize('space_order', [4])
     @pytest.mark.parametrize('kernel', ['OT2'])
