import numpy as np
from argparse import ArgumentParser

from devito.logger import info
from devito import Constant, Function, smooth
from examples.seismic.acoustic import AcousticWaveSolver
from examples.seismic import demo_model, AcquisitionGeometry


def acoustic_setup(shape=(50, 50, 50), spacing=(15.0, 15.0, 15.0),
                   tn=500., kernel='OT2', space_order=4, nbpml=10,
                   preset='layers-isotropic', **kwargs):
    nrec = kwargs.pop('nrec', shape[0])
    model = demo_model(preset, space_order=space_order, shape=shape, nbpml=nbpml,
                       dtype=kwargs.pop('dtype', np.float32), spacing=spacing)

    # Source and receiver geometries
    src_coordinates = np.empty((1, len(spacing)))
    src_coordinates[0, :] = np.array(model.domain_size) * .5
    if len(shape) > 1:
        src_coordinates[0, -1] = model.origin[-1] + 2 * spacing[-1]

    rec_coordinates = np.empty((nrec, len(spacing)))
    rec_coordinates[:, 0] = np.linspace(0., model.domain_size[0], num=nrec)
    if len(shape) > 1:
        rec_coordinates[:, 1] = np.array(model.domain_size)[1] * .5
        rec_coordinates[:, -1] = model.origin[-1] + 2 * spacing[-1]
    geometry = AcquisitionGeometry(model, rec_coordinates, src_coordinates,
                                   t0=0.0, tn=tn, src_type='Ricker', f0=0.010)

    # Create solver object to provide relevant operators
    solver = AcousticWaveSolver(model, geometry, kernel=kernel,
                                space_order=space_order, **kwargs)
    return solver


def run(shape=(50, 50, 50), spacing=(20.0, 20.0, 20.0), tn=1000.0,
        space_order=4, kernel='OT2', nbpml=40, full_run=False,
        autotune=False, preset='layers-isotropic', checkpointing=False, **kwargs):

    solver = acoustic_setup(shape=shape, spacing=spacing, nbpml=nbpml, tn=tn,
                            space_order=space_order, kernel=kernel,
                            preset=preset, **kwargs)

    # Smooth velocity
    initial_vp = Function(name='v0', grid=solver.model.grid, space_order=space_order)
    smooth(initial_vp, solver.model.m)
    dm = np.float32(initial_vp.data**2 - solver.model.m.data)

    info("Applying Forward")
    # Whether or not we save the whole time history. We only need the full wavefield
    # with 'save=True' if we compute the gradient without checkpointing, if we use
    # checkpointing, PyRevolve will take care of the time history
    save = full_run and not checkpointing
    # Define receiver geometry (spread across x, just below surface)
    rec, u, summary = solver.forward(save=save, autotune=autotune)
    import matplotlib.pyplot as plt

<<<<<<< HEAD
    plt.figure()
    plt.imshow(rec.data[:, :], vmin=-1, vmax=1, cmap="seismic", aspect=.2)
    plt.figure()
    plt.imshow(np.transpose(u.data[-1, :, :]), vmin=-1, vmax=1, cmap="seismic", aspect=1)
    plt.show()
    if constant:
=======
    if preset == 'constant':
>>>>>>> 82c6ca4b
        # With  a new m as Constant
        m0 = Constant(name="m", value=.25, dtype=np.float32)
        solver.forward(save=save, m=m0)
        # With a new m as a scalar value
        solver.forward(save=save, m=.25)

    if not full_run:
        return summary.gflopss, summary.oi, summary.timings, [rec, u.data]

    info("Applying Adjoint")
    solver.adjoint(rec, autotune=autotune)
    info("Applying Born")
    solver.born(dm, autotune=autotune)
    info("Applying Gradient")
    solver.gradient(rec, u, autotune=autotune, checkpointing=checkpointing)


if __name__ == "__main__":
    description = ("Example script for a set of acoustic operators.")
    parser = ArgumentParser(description=description)
    parser.add_argument('-nd', dest='ndim', default=3, type=int,
                        help="Preset to determine the number of dimensions")
    parser.add_argument('-f', '--full', default=False, action='store_true',
                        help="Execute all operators and store forward wavefield")
    parser.add_argument('-a', '--autotune', default=False, action='store_true',
                        help="Enable autotuning for block sizes")
    parser.add_argument("-so", "--space_order", default=6,
                        type=int, help="Space order of the simulation")
    parser.add_argument("--nbpml", default=40,
                        type=int, help="Number of PML layers around the domain")
    parser.add_argument("-k", dest="kernel", default='OT2',
                        choices=['OT2', 'OT4'],
                        help="Choice of finite-difference kernel")
    parser.add_argument("-dse", default="advanced",
                        choices=["noop", "basic", "advanced",
                                 "speculative", "aggressive"],
                        help="Devito symbolic engine (DSE) mode")
    parser.add_argument("-dle", default="advanced",
                        choices=["noop", "advanced", "speculative"],
                        help="Devito loop engine (DLE) mode")
    parser.add_argument("--constant", default=False, action='store_true',
                        help="Constant velocity model, default is a two layer model")
    parser.add_argument("--checkpointing", default=False, action='store_true',
                        help="Constant velocity model, default is a two layer model")
    args = parser.parse_args()

    # 3D preset parameters
    shape = tuple(args.ndim * [151])
    spacing = tuple(args.ndim * [15.0])
<<<<<<< HEAD
    tn = 1050. if args.ndim < 3 else 250.

=======
    tn = 750. if args.ndim < 3 else 250.
    preset = 'constant-isotropic' if args.constant else 'layers-isotropic'
>>>>>>> 82c6ca4b
    run(shape=shape, spacing=spacing, nbpml=args.nbpml, tn=tn,
        space_order=args.space_order, preset=preset, kernel=args.kernel,
        autotune=args.autotune, dse=args.dse, dle=args.dle, full_run=args.full,
        checkpointing=args.checkpointing)<|MERGE_RESOLUTION|>--- conflicted
+++ resolved
@@ -56,16 +56,12 @@
     rec, u, summary = solver.forward(save=save, autotune=autotune)
     import matplotlib.pyplot as plt
 
-<<<<<<< HEAD
     plt.figure()
     plt.imshow(rec.data[:, :], vmin=-1, vmax=1, cmap="seismic", aspect=.2)
     plt.figure()
     plt.imshow(np.transpose(u.data[-1, :, :]), vmin=-1, vmax=1, cmap="seismic", aspect=1)
     plt.show()
-    if constant:
-=======
     if preset == 'constant':
->>>>>>> 82c6ca4b
         # With  a new m as Constant
         m0 = Constant(name="m", value=.25, dtype=np.float32)
         solver.forward(save=save, m=m0)
@@ -115,13 +111,9 @@
     # 3D preset parameters
     shape = tuple(args.ndim * [151])
     spacing = tuple(args.ndim * [15.0])
-<<<<<<< HEAD
     tn = 1050. if args.ndim < 3 else 250.
 
-=======
-    tn = 750. if args.ndim < 3 else 250.
     preset = 'constant-isotropic' if args.constant else 'layers-isotropic'
->>>>>>> 82c6ca4b
     run(shape=shape, spacing=spacing, nbpml=args.nbpml, tn=tn,
         space_order=args.space_order, preset=preset, kernel=args.kernel,
         autotune=args.autotune, dse=args.dse, dle=args.dle, full_run=args.full,
